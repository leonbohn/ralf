[workspace]
members = [".", "hoars", "automata-core"]

[workspace.package]
license = "MIT or Apache-2.0"
edition = "2021"
homepage = "https://github.com/leonbohn/automata"
authors = ["León Bohn <bohn@lics.rwth-aachen.de>"]

[package]
name = "automata"
version = "0.0.4"
readme = "README.md"
description = "A library for transition systems and automata over (in)finite words."
repository = "https://github.com/leonbohn/automata"
keywords = [
    "transition-system",
    "language",
    "hoa",
    "automata",
    "omega-automata",
]
categories = ["mathematics", "science"]
edition.workspace = true
homepage.workspace = true
authors.workspace = true
license.workspace = true

[workspace.dependencies]
tracing = "0.1"
tracing-subscriber = "0.3"
biodivine-lib-bdd = "0.5"
itertools = "0.13.0"
automata-core = { version = "0.1.0", path = "automata-core" }
indexmap = "2.2"
bimap = "0.6"

[dependencies]
tracing = { workspace = true }
tracing-subscriber = { workspace = true }
biodivine-lib-bdd = { workspace = true }
itertools = { workspace = true }
indexmap = { workspace = true }
bimap = { workspace = true }

# from this workspace
hoars = { version = "0.2.0", optional = true, path = "hoars" }
automata-core = { workspace = true }

tabled = { version = "0.15", features = ["ansi"] }
owo-colors = "4.0"
test-log = { version = "0.2", features = ["trace"] }
tempfile = { version = "3.10", optional = true }
bit-set = "0.5"
fastrand = { version = "2", optional = true }
clap = { version = "4.5", optional = true }
<<<<<<< HEAD
indexmap = "2.2"
rand = "0.8.5"
rand_distr = "0.4.3"

=======
# default backend
petgraph = { version = "0.6.5", default-features = false, features = [
    "stable_graph",
] }
# experimental backend sometime?
# gryf = { git = "https://github.com/pnevyk/gryf", rev = "1efd3a2", optional = true }
>>>>>>> 08270c08

[features]
default = ["hoa", "graphviz", "random"]
random = ["fastrand"]
hoa = ["dep:hoars"]
graphviz = ["dep:tempfile"]
implementations = []<|MERGE_RESOLUTION|>--- conflicted
+++ resolved
@@ -54,19 +54,15 @@
 bit-set = "0.5"
 fastrand = { version = "2", optional = true }
 clap = { version = "4.5", optional = true }
-<<<<<<< HEAD
-indexmap = "2.2"
 rand = "0.8.5"
 rand_distr = "0.4.3"
 
-=======
 # default backend
 petgraph = { version = "0.6.5", default-features = false, features = [
     "stable_graph",
 ] }
 # experimental backend sometime?
 # gryf = { git = "https://github.com/pnevyk/gryf", rev = "1efd3a2", optional = true }
->>>>>>> 08270c08
 
 [features]
 default = ["hoa", "graphviz", "random"]
